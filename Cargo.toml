[package]
name = "yarer"
version = "0.1.7"
description = "Yarer (Yet Another Rust Expression Resolver) is a library for resolving mathematical expressions. Internally it uses the shunting yard algorithm."
repository = "https://github.com/davassi/yarer"
homepage = "https://github.com/davassi/yarer"
license = "MIT OR Apache-2.0"
edition = "2021"
authors = ["Davassi <gianluigi.davassi@gmail.com>"]
categories = ["command-line-interface","algorithms","mathematics","parsing"]
readme = "README.md"
keywords = [
  "rpn",
  "math",
  "parser",
  "expression",
  "calculator",
]

[dependencies]
clap = { version = "4.4.2", features = ["derive"] }
once_cell = "1.18.0"
regex = "1.9.3"
rustyline = "13.0.0"
log = "0.4"
env_logger = "0.11.2"
anyhow = "1.0.72"
thiserror = "1.0.44"
lazy_static = "1.4"
<<<<<<< HEAD
dirs = "5.0.1"
=======
num = "0.4.1"
num-bigint = "0.4.4"
num-traits = "0.2.18"
bigdecimal = "0.4.2"
>>>>>>> f7187885

[profile.release]
opt-level = 3
debug = true

[[bin]]
name = "yarer"
path = "src/bin/main.rs"

[lib]
name = "yarer"


<|MERGE_RESOLUTION|>--- conflicted
+++ resolved
@@ -1,6 +1,6 @@
 [package]
 name = "yarer"
-version = "0.1.7"
+version = "0.1.8"
 description = "Yarer (Yet Another Rust Expression Resolver) is a library for resolving mathematical expressions. Internally it uses the shunting yard algorithm."
 repository = "https://github.com/davassi/yarer"
 homepage = "https://github.com/davassi/yarer"
@@ -27,14 +27,11 @@
 anyhow = "1.0.72"
 thiserror = "1.0.44"
 lazy_static = "1.4"
-<<<<<<< HEAD
 dirs = "5.0.1"
-=======
 num = "0.4.1"
 num-bigint = "0.4.4"
 num-traits = "0.2.18"
 bigdecimal = "0.4.2"
->>>>>>> f7187885
 
 [profile.release]
 opt-level = 3
